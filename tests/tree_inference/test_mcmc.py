"""Tests of the MCMC functions."""
# _mcmc.py
import pytest
import jax.random as random
import jax.numpy as jnp

import pyggdrasil.tree_inference._mcmc as mcmc
import pyggdrasil.tree_inference as tree_inf
import pyggdrasil.tree_inference._tree as tr
import pyggdrasil.tree_inference._mcmc_util as mcmc_util

from pyggdrasil.tree_inference._tree import Tree


@pytest.mark.parametrize("seed", [42, 43, 44])
def test_swap_node_labels_move(seed: int):
    """Test swap_node_labels."""
    # get random numbers keys
    rng = random.PRNGKey(seed)
    rng_tree, rng_nodes = random.split(rng, 2)
    # generate random tree
    n_nodes = 10
    adj_mat = tree_inf.generate_random_tree(rng_tree, n_nodes)
    # generate random nodes - NB: root may not be swapped, hence n_nodes-1
    node1, node2 = random.randint(rng_nodes, shape=(2,), minval=0, maxval=n_nodes - 1)
    # assign labels
    tree01 = mcmc.Tree(jnp.array(adj_mat), jnp.arange(n_nodes))
    # swap labels
    tree01_labels = tree01.labels
    tree02 = mcmc._swap_node_labels_move(tree01, node1, node2)
    tree02_labels = tree02.labels
    # check that labels are swapped
    assert tree01_labels[node1] == tree02_labels[node2]
    assert tree01_labels[node2] == tree02_labels[node1]
    # check that other labels are unchanged
    for i in range(n_nodes):
        if i not in [node1, node2]:
            assert tree01_labels[i] == tree02_labels[i]


def test_prune_and_reattach_move():
    """Test prune_and_reattach_move. - manual test"""
    # Original tree
    tree_adj = jnp.array(
        [
            [0, 0, 0, 0, 0, 0],
            [0, 0, 0, 0, 0, 0],
            [0, 0, 0, 0, 0, 0],
            [1, 0, 0, 0, 0, 0],
            [0, 1, 1, 0, 0, 0],
            [0, 0, 0, 1, 1, 0],
        ]
    )
    labels = jnp.array([6, 5, 4, 3, 2, 1])
    tree = Tree(tree_adj, labels)

    # new tree
    new_tree = mcmc._prune_and_reattach_move(tree, pruned_node=2, attach_to=3)

    new_tree_corr = Tree(
        jnp.array(
            [
                [0, 0, 0, 0, 0, 0],
                [0, 0, 0, 0, 0, 0],
                [0, 0, 0, 0, 0, 0],
                [1, 0, 0, 0, 1, 0],
                [0, 1, 1, 0, 0, 0],
                [0, 0, 0, 1, 0, 0],
            ]
        ),
        jnp.array([6, 5, 4, 3, 2, 1]),
    )

    assert jnp.array_equal(new_tree.tree_topology, new_tree_corr.tree_topology)
    assert jnp.array_equal(new_tree.labels, new_tree_corr.labels)


def test_prune_and_reattach_moves():
    """Test mcmc.prune_and_reattach_moves. against
    mcmc_util.prune_and_reattach_move. - manual test

    Note only different lineage moves are to be tested with the mcmc util function."""
    # Original tree
    tree_adj = jnp.array(
        [
            [0, 0, 0, 0, 0, 0],
            [0, 0, 0, 0, 0, 0],
            [0, 0, 0, 0, 0, 0],
            [1, 0, 0, 0, 0, 0],
            [0, 1, 1, 0, 0, 0],
            [0, 0, 0, 1, 1, 0],
        ]
    )
    labels = jnp.array([6, 5, 4, 3, 2, 1])
    tree = Tree(tree_adj, labels)

    # new tree
    new_tree_1 = mcmc._prune_and_reattach_move(tree, pruned_node=2, attach_to=3)

    # new tree
    new_tree_2 = mcmc_util._prune_and_reattach_subtree(tree, pruned_node=2, attach_to=3)
    new_tree_2_resort = tr._reorder_tree(
        new_tree_2, new_tree_2.labels, new_tree_1.labels
    )

    assert jnp.array_equal(new_tree_1.tree_topology, new_tree_2_resort.tree_topology)
    assert jnp.array_equal(new_tree_1.labels, new_tree_2_resort.labels)


@pytest.mark.parametrize("seed", [4, 42])
@pytest.mark.parametrize("n_nodes", [4, 5])
def test_prune_and_reattach_moves_auto(seed: int, n_nodes: int):
    """Test mcmc.prune_and_reattach_moves. against
    mcmc_util.prune_and_reattach_move. - automatic test"""
    rng = random.PRNGKey(seed)
    rng_adj, rng_nodes, rng_move = random.split(rng, 3)
    tree_adj = tree_inf.generate_random_tree(rng_adj, n_nodes)
    tree_adj = jnp.array(tree_adj)
    labels = random.permutation(rng_nodes, jnp.arange(n_nodes))
    tree = Tree(tree_adj, labels)
    print(tree)
    tree.print_topo()

    node_pair_found = False
    pruned_node = -1000
    attach_to = -1000
    while node_pair_found is False:
        rng_move, rng_prune, rng_attach = random.split(rng_move, 3)
        # choose a node to prune - excluding root
        pruned_node = int(random.randint(rng_prune, (), minval=0, maxval=n_nodes - 1))
        # choose a node to attach to - including root
        attach_to = int(random.randint(rng_attach, (), minval=0, maxval=n_nodes))
        # check that attach_to node is not a descendant of pruned_node
<<<<<<< HEAD
        desc = tr._get_descendants(tree_adj, labels, pruned_node, include_parent=True)
=======
        desc = tr.get_descendants(tree_adj, labels, pruned_node, include_parent=True)
>>>>>>> d7e8f8a8
        if attach_to not in desc:
            node_pair_found = True

    # new tree
    new_tree_1 = mcmc._prune_and_reattach_move(
        tree, pruned_node=pruned_node, attach_to=attach_to
    )
    print(new_tree_1.tree_topology)
    new_tree_1.print_topo()
    # new tree
    new_tree_2 = mcmc_util._prune_and_reattach_subtree(
        tree, pruned_node=pruned_node, attach_to=attach_to
    )
    new_tree_2_resort = tr._reorder_tree(
        new_tree_2, new_tree_2.labels, new_tree_1.labels
    )
    new_tree_2_resort.print_topo()

    assert jnp.array_equal(new_tree_1.tree_topology, new_tree_2_resort.tree_topology)
    assert jnp.array_equal(new_tree_1.labels, new_tree_2_resort.labels)


def test_swap_subtrees_move():
    """Test mcmc.swap_subtrees_move  - manual test"""
    # Original tree
    tree_adj = jnp.array(
        [
            [0, 0, 0, 0, 0, 0, 0, 0],
            [0, 0, 0, 0, 0, 0, 0, 0],
            [0, 0, 0, 0, 0, 0, 0, 0],
            [1, 1, 0, 0, 0, 0, 0, 0],
            [0, 0, 0, 0, 0, 0, 0, 0],
            [0, 0, 1, 0, 0, 0, 0, 0],
            [0, 0, 0, 1, 1, 0, 0, 0],
            [0, 0, 0, 0, 0, 1, 1, 0],
        ]
    )
    labels = jnp.array([8, 7, 6, 5, 4, 3, 2, 1])
    tree = Tree(tree_adj, labels)

    # new tree
<<<<<<< HEAD
    new_tree = mcmc._swap_subtrees_move(tree, node1=5, node2=3, same_lineage=False)
=======
    new_tree = mcmc._swap_subtrees_move_diff_lineage(tree, node1=5, node2=3)
>>>>>>> d7e8f8a8

    new_tree_corr = Tree(
        jnp.array(
            [
                [0, 0, 0, 0, 0, 0, 0, 0],
                [0, 0, 0, 0, 0, 0, 0, 0],
                [0, 0, 0, 0, 0, 0, 0, 0],
                [1, 1, 0, 0, 0, 0, 0, 0],
                [0, 0, 0, 0, 0, 0, 0, 0],
                [0, 0, 1, 0, 0, 0, 0, 0],
                [0, 0, 0, 0, 1, 1, 0, 0],
                [0, 0, 0, 1, 0, 0, 1, 0],
            ]
        ),
        jnp.array([8, 7, 6, 5, 4, 3, 2, 1]),
    )

    assert jnp.array_equal(new_tree.tree_topology, new_tree_corr.tree_topology)
    assert jnp.array_equal(new_tree.labels, new_tree_corr.labels)


def test_swap_subtrees_move_fig16_diff_lineage():
    """Test mcmc.swap_subtrees_move  - manual test
    equal to the simple case in fig 16 of the paper,
    where two nodes are not of the same lineage,
    are not parent-child relationship."""

    # Original tree
    tree_adj = jnp.array(
        [  # 1, 2, 3, 4, 5, 6, 7, 8, R
            [0, 1, 0, 1, 0, 0, 1, 0, 0],  # 1
            [0, 0, 0, 0, 0, 0, 0, 0, 0],  # 2
            [0, 0, 0, 0, 0, 0, 0, 0, 0],  # 3
            [0, 0, 0, 0, 0, 0, 0, 0, 0],  # 4
            [0, 0, 0, 0, 0, 1, 0, 0, 0],  # 5
            [0, 0, 0, 0, 0, 0, 0, 0, 0],  # 6
            [0, 0, 0, 0, 0, 0, 0, 0, 0],  # 7
            [1, 0, 0, 0, 0, 0, 0, 0, 0],  # 8
            [0, 0, 1, 0, 1, 0, 0, 1, 0],  # R
        ]
    )
    labels = jnp.array([1, 2, 3, 4, 5, 6, 7, 8, 9, 10])
    tree = Tree(tree_adj, labels)

    # new tree
<<<<<<< HEAD
    new_tree = mcmc._swap_subtrees_move(tree, node1=5, node2=1, same_lineage=False)
=======
    new_tree = mcmc._swap_subtrees_move_diff_lineage(tree, node1=5, node2=1)
>>>>>>> d7e8f8a8

    new_tree_corr = Tree(
        jnp.array(
            [  # 1, 2, 3, 4, 5, 6, 7, 8, R
                [0, 1, 0, 1, 0, 0, 1, 0, 0],  # 1
                [0, 0, 0, 0, 0, 0, 0, 0, 0],  # 2
                [0, 0, 0, 0, 0, 0, 0, 0, 0],  # 3
                [0, 0, 0, 0, 0, 0, 0, 0, 0],  # 4
                [0, 0, 0, 0, 0, 1, 0, 0, 0],  # 5
                [0, 0, 0, 0, 0, 0, 0, 0, 0],  # 6
                [0, 0, 0, 0, 0, 0, 0, 0, 0],  # 7
                [0, 0, 0, 0, 1, 0, 0, 0, 0],  # 8
                [1, 0, 1, 0, 0, 0, 0, 1, 0],  # R
            ]
        ),
        labels=jnp.array([1, 2, 3, 4, 5, 6, 7, 8, 9, 10]),
    )

    assert jnp.array_equal(new_tree.tree_topology, new_tree_corr.tree_topology)
    assert jnp.array_equal(new_tree.labels, new_tree_corr.labels)


@pytest.mark.parametrize("seed", [2, 42, 69])
def test_swap_subtrees_move_fig17_nested_subtrees(seed):
    """Test mcmc.swap_subtrees_move  - manual test
    equal to the simple case in fig 17 of the paper,
    where two nodes are not of the same lineage."""

    # Original tree
    tree_adj = jnp.array(
        [  # 1, 2, 3, 4, 5, 6, 7, 8, R
            [0, 1, 0, 1, 0, 0, 1, 0, 0],  # 1
            [0, 0, 0, 0, 0, 0, 0, 0, 0],  # 2
            [0, 0, 0, 0, 0, 0, 0, 0, 0],  # 3
            [0, 0, 0, 0, 0, 0, 0, 0, 0],  # 4
            [0, 0, 0, 0, 0, 1, 0, 0, 0],  # 5
            [0, 0, 0, 0, 0, 0, 0, 0, 0],  # 6
            [0, 0, 0, 0, 0, 0, 0, 0, 0],  # 7
            [1, 0, 0, 0, 0, 0, 0, 0, 0],  # 8
            [0, 0, 1, 0, 1, 0, 0, 1, 0],  # R
        ]
    )
    labels = jnp.array([1, 2, 3, 4, 5, 6, 7, 8, 9, 10])
    tree = Tree(tree_adj, labels)

    # make jax random key
    key = random.PRNGKey(seed)

    # new tree
<<<<<<< HEAD
    new_tree = mcmc._swap_subtrees_move(
        tree, node1=8, node2=1, same_lineage=True, key=key
    )
=======
    new_tree = mcmc._swap_subtrees_move_same_lineage(tree, node1=8, node2=1, key=key)
>>>>>>> d7e8f8a8

    # if the i node was attached to node k itself, by uniform sampling
    new_tree_corr1 = Tree(
        jnp.array(
            [  # 1, 2, 3, 4, 5, 6, 7, 8, R
                [0, 1, 0, 1, 0, 0, 1, 1, 0],  # 1
                [0, 0, 0, 0, 0, 0, 0, 0, 0],  # 2
                [0, 0, 0, 0, 0, 0, 0, 0, 0],  # 3
                [0, 0, 0, 0, 0, 0, 0, 0, 0],  # 4
                [0, 0, 0, 0, 0, 1, 0, 0, 0],  # 5
                [0, 0, 0, 0, 0, 0, 0, 0, 0],  # 6
                [0, 0, 0, 0, 0, 0, 0, 0, 0],  # 7
                [0, 0, 0, 0, 0, 0, 0, 0, 0],  # 8
                [1, 0, 1, 0, 1, 0, 0, 0, 0],  # R
            ]
        ),
        labels=jnp.array([1, 2, 3, 4, 5, 6, 7, 8, 9, 10]),
    )
    # if the i node was attached node 2
    new_tree_corr2 = Tree(
        jnp.array(
            [  # 1, 2, 3, 4, 5, 6, 7, 8, R
                [0, 1, 0, 1, 0, 0, 1, 0, 0],  # 1
                [0, 0, 0, 0, 0, 0, 0, 1, 0],  # 2
                [0, 0, 0, 0, 0, 0, 0, 0, 0],  # 3
                [0, 0, 0, 0, 0, 0, 0, 0, 0],  # 4
                [0, 0, 0, 0, 0, 1, 0, 0, 0],  # 5
                [0, 0, 0, 0, 0, 0, 0, 0, 0],  # 6
                [0, 0, 0, 0, 0, 0, 0, 0, 0],  # 7
                [0, 0, 0, 0, 0, 0, 0, 0, 0],  # 8
                [1, 0, 1, 0, 1, 0, 0, 0, 0],  # R
            ]
        ),
        labels=jnp.array([1, 2, 3, 4, 5, 6, 7, 8, 9, 10]),
    )
    # if the i node was attached node 4
    new_tree_corr3 = Tree(
        jnp.array(
            [  # 1, 2, 3, 4, 5, 6, 7, 8, R
                [0, 1, 0, 1, 0, 0, 1, 0, 0],  # 1
                [0, 0, 0, 0, 0, 0, 0, 0, 0],  # 2
                [0, 0, 0, 0, 0, 0, 0, 0, 0],  # 3
                [0, 0, 0, 0, 0, 0, 0, 1, 0],  # 4
                [0, 0, 0, 0, 0, 1, 0, 0, 0],  # 5
                [0, 0, 0, 0, 0, 0, 0, 0, 0],  # 6
                [0, 0, 0, 0, 0, 0, 0, 0, 0],  # 7
                [0, 0, 0, 0, 0, 0, 0, 0, 0],  # 8
                [1, 0, 1, 0, 1, 0, 0, 0, 0],  # R
            ]
        ),
        labels=jnp.array([1, 2, 3, 4, 5, 6, 7, 8, 9, 10]),
    )
    # if the i node was attached node 7
    new_tree_corr4 = Tree(
        jnp.array(
            [  # 1, 2, 3, 4, 5, 6, 7, 8, R
                [0, 1, 0, 1, 0, 0, 1, 0, 0],  # 1
                [0, 0, 0, 0, 0, 0, 0, 0, 0],  # 2
                [0, 0, 0, 0, 0, 0, 0, 0, 0],  # 3
                [0, 0, 0, 0, 0, 0, 0, 0, 0],  # 4
                [0, 0, 0, 0, 0, 1, 0, 0, 0],  # 5
                [0, 0, 0, 0, 0, 0, 0, 0, 0],  # 6
                [0, 0, 0, 0, 0, 0, 0, 1, 0],  # 7
                [0, 0, 0, 0, 0, 0, 0, 0, 0],  # 8
                [1, 0, 1, 0, 1, 0, 0, 0, 0],  # R
            ]
        ),
        labels=jnp.array([1, 2, 3, 4, 5, 6, 7, 8, 9, 10]),
    )

    # check if any of the four possible trees is the same as the new tree
    assert (
        jnp.array_equal(new_tree.tree_topology, new_tree_corr1.tree_topology)
        or jnp.array_equal(new_tree.tree_topology, new_tree_corr2.tree_topology)
        or jnp.array_equal(new_tree.tree_topology, new_tree_corr3.tree_topology)
        or jnp.array_equal(new_tree.tree_topology, new_tree_corr4.tree_topology)
    )
    # check if the labels are the same, just once for sanity
    assert jnp.array_equal(new_tree.labels, new_tree_corr1.labels)<|MERGE_RESOLUTION|>--- conflicted
+++ resolved
@@ -131,11 +131,7 @@
         # choose a node to attach to - including root
         attach_to = int(random.randint(rng_attach, (), minval=0, maxval=n_nodes))
         # check that attach_to node is not a descendant of pruned_node
-<<<<<<< HEAD
-        desc = tr._get_descendants(tree_adj, labels, pruned_node, include_parent=True)
-=======
         desc = tr.get_descendants(tree_adj, labels, pruned_node, include_parent=True)
->>>>>>> d7e8f8a8
         if attach_to not in desc:
             node_pair_found = True
 
@@ -177,11 +173,7 @@
     tree = Tree(tree_adj, labels)
 
     # new tree
-<<<<<<< HEAD
-    new_tree = mcmc._swap_subtrees_move(tree, node1=5, node2=3, same_lineage=False)
-=======
     new_tree = mcmc._swap_subtrees_move_diff_lineage(tree, node1=5, node2=3)
->>>>>>> d7e8f8a8
 
     new_tree_corr = Tree(
         jnp.array(
@@ -227,11 +219,7 @@
     tree = Tree(tree_adj, labels)
 
     # new tree
-<<<<<<< HEAD
-    new_tree = mcmc._swap_subtrees_move(tree, node1=5, node2=1, same_lineage=False)
-=======
     new_tree = mcmc._swap_subtrees_move_diff_lineage(tree, node1=5, node2=1)
->>>>>>> d7e8f8a8
 
     new_tree_corr = Tree(
         jnp.array(
@@ -281,13 +269,7 @@
     key = random.PRNGKey(seed)
 
     # new tree
-<<<<<<< HEAD
-    new_tree = mcmc._swap_subtrees_move(
-        tree, node1=8, node2=1, same_lineage=True, key=key
-    )
-=======
     new_tree = mcmc._swap_subtrees_move_same_lineage(tree, node1=8, node2=1, key=key)
->>>>>>> d7e8f8a8
 
     # if the i node was attached to node k itself, by uniform sampling
     new_tree_corr1 = Tree(
