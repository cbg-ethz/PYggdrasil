--- conflicted
+++ resolved
@@ -6,13 +6,11 @@
 import jax.numpy as jnp
 import networkx as nx
 
-<<<<<<< HEAD
+
 from pyggdrasil.tree import TreeNode
 
-import pyggdrasil.tree_inference._interface as interface
-=======
 from pyggdrasil.interface import JAXRandomKey
->>>>>>> fc2ad5b7
+
 import pyggdrasil.tree_inference._simulate as sim
 import pyggdrasil.tree_inference as tree_inf
 
