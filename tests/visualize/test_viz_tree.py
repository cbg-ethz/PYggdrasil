--- conflicted
+++ resolved
@@ -8,11 +8,7 @@
 # needed to inspect output at data/trees
 # from pathlib import Path
 
-<<<<<<< HEAD
-from pyggdrasil.tree_inference._tree import Tree
-=======
 from pyggdrasil.tree_inference import Tree
->>>>>>> d7e8f8a8
 import pyggdrasil.visualize as viz
 
 IN_GITHUB_ACTIONS = os.getenv("GITHUB_ACTIONS") == "true"
