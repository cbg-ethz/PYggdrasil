--- conflicted
+++ resolved
@@ -51,6 +51,7 @@
 import pyggdrasil.serialize as serialize
 
 from pyggdrasil.tree_inference import (
+    MutationMatrix,
     mcmc_sampler,
     MoveProbabilities,
     McmcConfig,
@@ -119,7 +120,6 @@
     return args
 
 
-<<<<<<< HEAD
 # TODO: to be replaced with get mutation data
 def get_mutation_matrix(data_fp: str) -> MutationMatrix:
     """Load the mutation matrix from file.
@@ -157,8 +157,6 @@
     return mut_mat
 
 
-=======
->>>>>>> 6c32c5a8
 def run_chain(
     params: argparse.Namespace, config: McmcConfig, timestamp: Optional[str] = None
 ) -> None:
