"""Utility Functions for _mcmc.py
"""
import jax.numpy as jnp
import jax.scipy as jsp
import xarray as xr

from pyggdrasil.tree_inference._tree import Tree
import pyggdrasil.tree_inference._tree as tr

from pyggdrasil.interface import MCMCSample


def _prune(tree: Tree, pruned_node: int) -> tuple[Tree, Tree]:
    """Prune subtree, by cutting edge leading to node parent
    to obtain subtree of descendants desc and the remaining tree.

    LEGACY CODE - Only for visualization/testing purposes

    Note: may return subtrees/remaining tree with root not at the
            last index of the adjacency matrix

    Args:
        tree : Tree
             tree to prune from
        pruned_node : int
             label of root node of subtree to prune
    Returns:
        tuple of [remaining tree, subtree]
    """
    # get subtree labels
<<<<<<< HEAD
    subtree_labels = tr._get_descendants(
=======
    subtree_labels = tr.get_descendants(
>>>>>>> d7e8f8a8
        tree.tree_topology, tree.labels, pruned_node, include_parent=True
    )
    # get subtree indices - assumes labels of tree and subtree are in the sane order
    subtree_idx = jnp.where(jnp.isin(tree.labels, subtree_labels))[0].tolist()
    # get subtree adjacency matrix
    subtree_adj = tree.tree_topology[subtree_idx, :][:, subtree_idx]
    subtree = Tree(subtree_adj, subtree_labels)

    # get remaining tree labels
    remaining_idx = jnp.where(~jnp.isin(tree.labels, subtree_labels))[0]
    # get remaining tree adjacency matrix
    remaining_adj = tree.tree_topology[remaining_idx, :][:, remaining_idx]
    # get remaining tree labels
    remaining_labels = tree.labels[remaining_idx]
    # get remaining tree
    remaining_tree = Tree(remaining_adj, remaining_labels)

    return subtree, remaining_tree


def _reattach(tree: Tree, subtree: Tree, attach_to: int, pruned_node: int) -> Tree:
    """Reattach subtree to tree, by adding edge between parent and child.

    LEGACY CODE - Only for visualization/testing purposes

    Args:
        tree : Tree
             tree to reattach to
        subtree : Tree
             subtree to reattach
        attach_to : int
             label of node to attach subtree to
        pruned_node : int
              label of root node of subtree
      Returns:
         tree with subtree reattached, via a connection from parent to child
    """
    # get root index label of subtree
    child_idx = jnp.where(subtree.labels == pruned_node)[0]
    # get root index label of tree
    parent_idx = jnp.where(tree.labels == attach_to)[0]

    new_tree_adj = jsp.linalg.block_diag(tree.tree_topology, subtree.tree_topology)
    new_tree_adj = new_tree_adj.at[parent_idx, tree.labels.shape[0] + child_idx].set(1)

    return Tree(new_tree_adj, jnp.append(tree.labels, subtree.labels))


def _prune_and_reattach_subtree(
    tree: Tree, *, pruned_node: int, attach_to: int
) -> Tree:
    """Prune a node from tree topology and attach it to another one.

    Only for visualization/testing purposes.

    Is not designed for same-lineage reattachment - to be teste.

    Returns:
        new tree, with node ``pruned_node`` pruned and reattached to ``attach_to``.

    Note:
        This is a *pure function*, i.e., the original ``tree`` should not change.
    """
    # Prune Step
    subtree, remaining_tree = _prune(tree=tree, pruned_node=pruned_node)
    # Reattach Step
    new_tree = _reattach(
        tree=remaining_tree,
        subtree=subtree,
        attach_to=attach_to,
        pruned_node=pruned_node,
    )
    return new_tree


def _pack_sample(iteration: int, tree: Tree, logprobability: float) -> MCMCSample:
    """Pack MCMC sample to xarray to be dumped.

    Args:
        iteration : int - iteration number
        tree : Tree  - tree
        logprobability : float - log probability of tree

    Returns:
        ds : xr.Dataset - mcmc sample in xarray format
    """

    adj_mat = tree.tree_topology
    labels = tree.labels

    tree_xr = xr.DataArray(
        adj_mat,
        dims=("from_node_k", "to_node_k"),
        coords={"from_node_k": labels, "to_node_k": labels},
    )

    data_vars = {
        "iteration": iteration,
        "tree": tree_xr,
        "log-probability": logprobability,
    }

    ds = xr.Dataset(data_vars=data_vars)

    return ds


def unpack_sample(ds: MCMCSample) -> tuple[int, Tree, float]:
    """Unpack MCMC sample from xarray.

    Args:
        ds : mcmc sample in xarray format
            as saved by _pack_sample, save_mcmc_sample

    Returns:
        iteration : int - iteration number
        tree : Tree  - tree
        logprobability : float - log probability of tree
        rng_key_run : JAXRandomKey - random key used to run MCMC
    """
    iteration = ds["iteration"].item()
    tree = Tree(
        jnp.array(ds["tree"].values), jnp.array(ds["tree"].coords["from_node_k"].values)
    )
    logprobability = ds["log-probability"].item()

    return iteration, tree, logprobability<|MERGE_RESOLUTION|>--- conflicted
+++ resolved
@@ -28,11 +28,7 @@
         tuple of [remaining tree, subtree]
     """
     # get subtree labels
-<<<<<<< HEAD
-    subtree_labels = tr._get_descendants(
-=======
     subtree_labels = tr.get_descendants(
->>>>>>> d7e8f8a8
         tree.tree_topology, tree.labels, pruned_node, include_parent=True
     )
     # get subtree indices - assumes labels of tree and subtree are in the sane order
