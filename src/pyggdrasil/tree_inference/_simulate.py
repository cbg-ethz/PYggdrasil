--- conflicted
+++ resolved
@@ -22,13 +22,12 @@
 
 from pyggdrasil.tree import TreeNode
 
-<<<<<<< HEAD
 from typing import Union, TypedDict, Optional
 from dataclasses import dataclass
 from jax import Array
-=======
+
 from pyggdrasil.tree_inference._tree_generator import _generate_random_tree_adj_mat
->>>>>>> fc2ad5b7
+
 
 
 # Mutation matrix without noise
