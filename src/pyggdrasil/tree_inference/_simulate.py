--- conflicted
+++ resolved
@@ -398,12 +398,8 @@
        Assumes indices as node labels.
 
     Args:
-<<<<<<< HEAD
         adj_matrix: (n_sites, n_sites) adjacency matrix of tree,
                     with root
-=======
-        adj_matrix: ancestor matrix of mutation tree.
->>>>>>> 19bb2a49
         node: node index
 
     Returns:
