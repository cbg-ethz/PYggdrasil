"""Kernel for Markov Chain Monte Carlo inference for mutation trees
   according to the SCITE model.

Note:
    This implementation assumes that the false positive
    and false negative rates are known and provided as input.
"""
from typing import Callable, Optional, Tuple

import jax
import math
from jax import random
import jax.numpy as jnp
import dataclasses
import logging

<<<<<<< HEAD
=======

from pyggdrasil.interface import JAXRandomKey

>>>>>>> fc2ad5b7
from pyggdrasil.tree_inference import (
    Tree,
    get_descendants,
)

logger = logging.getLogger(__name__)
logger.setLevel(logging.DEBUG)


def _prune_and_reattach_move(tree: Tree, *, pruned_node: int, attach_to: int) -> Tree:
    """Prune a node from tree topology and attach it to another one.

    Returns:
        new tree, with node ``pruned_node`` pruned and reattached to ``attach_to``.

    Note:
        This is a *pure function*, i.e., the original ``tree`` should not change.
    """
    # get tree
    new_adj_mat = tree.tree_topology
    # get nodes
    pruned_node_idx = jnp.where(tree.labels == pruned_node)[0]
    attach_to_idx = jnp.where(tree.labels == attach_to)[0]
    # Prune Step
    new_adj_mat = new_adj_mat.at[:, pruned_node_idx].set(
        0
    )  # cut all connections of pruned node
    # Attach Step
    new_adj_mat = new_adj_mat.at[attach_to_idx, pruned_node_idx].set(1)
    # make new tree
    new_tree = Tree(tree_topology=new_adj_mat, labels=tree.labels)

    logger.debug(
        "MCMC: Prune and reattach move - pruned node %s; attached to node %s",
        pruned_node,
        attach_to,
    )
    return new_tree


def _prune_and_reattach_proposal(key: JAXRandomKey, tree: Tree) -> Tuple[Tree, float]:
    """Samples a new proposal using the "prune and reattach" move.

    Args:
        key: JAX random key
        tree: original tree from which we will build a new sample

    Returns:
        new tree
        float, representing the correction factor
          :math`\\log q(new tree | old tree) - \\log q(old tree | new tree)`.
          As this move is reversible with identical probability,
          this number is always 0.

    Note:
        1. This is a *pure function*, i.e., the original ``tree`` should not change.
        2.
    """
    # get random keys
    rng_prune, rng_reattach = random.split(key)
    # pick a random non-root node to prune
    pruned_node = int(random.choice(rng_prune, tree.labels[:-1]))
    # get descendants of pruned node
    descendants = get_descendants(tree.tree_topology, tree.labels, pruned_node)
    # possible nodes to reattach to - including pruned node for aperiodic case
    possible_nodes = jnp.setdiff1d(tree.labels, descendants)
    # pick a random node to reattach to
    attach_to = int(random.choice(rng_reattach, possible_nodes))
    return (
        _prune_and_reattach_move(
            tree=tree, pruned_node=pruned_node, attach_to=attach_to
        ),
        0.0,
    )


def _swap_node_labels_move(tree: Tree, node1: int, node2: int) -> Tree:
    """Swaps labels between ``node1`` and ``node2`` leaving the tree topology
    untouched."""
    label1 = tree.labels[node1]
    label2 = tree.labels[node2]

    # Copy all the labels
    new_labels = tree.labels
    # Assign label2 to node1...
    new_labels = new_labels.at[node1].set(label2)
    # ... and label1 to node2
    new_labels = new_labels.at[node2].set(label1)

    logger.debug(
        "MCMC: Swap node labels move - swapped labels of node %s and node %s",
        node1,
        node2,
    )

    return Tree(
        tree_topology=tree.tree_topology,
        labels=new_labels,
    )


def _swap_node_labels_proposal(key: JAXRandomKey, tree: Tree) -> Tuple[Tree, float]:
    """Samples a new proposal using the "swap labels" move.

    Args:
        key: JAX random key
        tree: original tree from which we will build a new sample

    Returns:
        new tree
        float, representing the correction factor
          :math`\\log q(new tree | old tree) - \\log q(old tree | new tree)`.
          As this move is reversible with identical probability,
          this number is always 0.

    Note:
        This is a *pure function*, i.e., the original ``tree`` should not change.
    """
    # Sample two distinct non-root labels
    node1, node2 = random.choice(key, tree.labels[:-1], shape=(2,), replace=False)

    return _swap_node_labels_move(tree=tree, node1=node1, node2=node2), 0.0


def _swap_subtrees_move_same_lineage(
    tree: Tree, node1: int, node2: int, key: random.PRNGKeyArray
) -> Tree:
    """Swaps subtrees rooted at ``node1``/ ``node i`` and ``node2``/ ``node k``.
     Assumes that node 2/k is a descendant of node 1/i.

    Args:
        tree: original tree from which we will build a new sample
        node1: root of the first subtree
        node2: root of the second subtree
    Returns:
        new tree

    Note: - assumes `node1``/ ``node i`` not child of ``node2``/ ``node k``.
    """

    # detach subtrees
    new_adj_mat, parent1_idx, parent2_idx, node1_idx, node2_idx = _detach_subtrees(
        node1, node2, tree
    )

    # attach subtree of k to parent of i -
    # i.e. attach parent of node i/1 to node k/2
    new_adj_mat = new_adj_mat.at[parent1_idx, node2_idx].set(1)
    # get descendants of node k including k itself,
    # as possible nodes attach node i to
    descendants = get_descendants(
        tree.tree_topology, tree.labels, node2, include_parent=True
    )
    # sample uniformly from those nodes
    node3 = random.choice(key, descendants, shape=(1,), replace=False)
    # get node index of node3
    node3_idx = jnp.where(tree.labels == node3)[0]
    # attach node i to that node
    new_adj_mat = new_adj_mat.at[node3_idx, node1_idx].set(1)
    # make new tree
    new_tree = Tree(tree_topology=new_adj_mat, labels=tree.labels)

    logger.debug(
        "MCMC: Swap subtrees move - nested swap of"
        " subtrees rooted at node %s and node %s",
        node1,
        node2,
    )
    return new_tree


def _swap_subtrees_move_diff_lineage(
    tree: Tree,
    node1: int,
    node2: int,
) -> Tree:
    """Swaps subtrees rooted at ``node1``/ ``node i`` and ``node2``/ ``node k``.
      Assumes that node1 and node2 are not children of each other.

    Args:
        tree: original tree from which we will build a new sample
        node1: root of the first subtree
        node2: root of the second subtree
    Returns:
        new tree

    Note: - assumes `node1``/ ``node i`` not child of ``node2``/ ``node k``.
    """
    # detach subtrees
    new_adj_mat, parent1_idx, parent2_idx, node1_idx, node2_idx = _detach_subtrees(
        node1, node2, tree
    )

    # attach subtree 1 to parent of node2
    new_adj_mat = new_adj_mat.at[parent2_idx, node1_idx].set(1)
    # attach subtree 2 to parent of node1
    new_adj_mat = new_adj_mat.at[parent1_idx, node2_idx].set(1)
    # make new tree
    new_tree = Tree(tree_topology=new_adj_mat, labels=tree.labels)

    logger.debug(
        "MCMC: Swap subtrees move - swapped subtrees rooted at node %s and node %s",
        node1,
        node2,
    )
    return new_tree


def _detach_subtrees(
    node1: int, node2: int, tree: Tree
) -> Tuple[jax.Array, jax.Array, jax.Array, jax.Array, jax.Array]:
    """Detaches subtrees rooted at ``node1`` and ``node2`` from ``tree``,
        returns necessary knowledge about node indices and parents.

    Args:
        node1: root of the first subtree
        node2: root of the second subtree
        tree: original tree from which we will build a new sample
    Returns:
        new_adj_mat: adjacency matrix of new tree broken up
        parent1_idx: index of parent of node1
        parent2_idx: index of parent of node2
        node1_idx: index of node1
        node2_idx: index of node2

    """

    # get node indices
    node1_idx = jnp.where(tree.labels == node1)[0]
    node2_idx = jnp.where(tree.labels == node2)[0]
    # get parent of node1
    parent1_idx = jnp.where(tree.tree_topology[:, node1_idx] == 1)[0]
    # get parent of node2
    parent2_idx = jnp.where(tree.tree_topology[:, node2_idx] == 1)[0]
    # detach subtree 1
    new_adj_mat = tree.tree_topology.at[parent1_idx, node1_idx].set(0)
    # detach subtree 2
    new_adj_mat = new_adj_mat.at[parent2_idx, node2_idx].set(0)

    return new_adj_mat, parent1_idx, parent2_idx, node1_idx, node2_idx


def _swap_subtrees_proposal(key: JAXRandomKey, tree: Tree) -> Tuple[Tree, float]:
    """Samples a new proposal using the "swap subtrees" move.
    Args:
        key: JAX random key
        tree: original tree from which we will build a new sample
    Returns:
        new tree
        float, representing the correction factor
            :math`\\log q(new tree | old tree) - \\log q(old tree | new tree)`.

    Note: - assumes that the last node, by index, is the root node.
    """
    # split key - needed if nodes of same lineage are drawn
    key_node_choice, key_same_lineage = random.split(key)
    # Sample two distinct non-root labels
    node1, node2 = random.choice(
        key_node_choice, tree.labels[:-1], shape=(2,), replace=False
    )
    # are they in the same lineage? - is this a nested subtree move?
    desc_node1 = get_descendants(tree.tree_topology, tree.labels, node1)
    desc_node2 = get_descendants(tree.tree_topology, tree.labels, node2)
    # same lineage if node 2 is descendant, i.e. node k or reverse
    same_lineage = node2 in desc_node1 or node1 in desc_node2

    if same_lineage:
        logger.debug("MCMC: Swap subtrees move - nodes of same lineage ")
        if node1 in desc_node2:
            # swap, to make node 2 the descendant
            # node 1 is node i and node 2 is node k
            node1, node2 = node2, node1
            logger.debug("MCMC: Swap subtrees move - swapping nodes")

        # new tree
        # \Delta q = log q(new|old) - log q(old|new) = log [d(i)+1] - log [d(k)+1]
        # Note: inverse of the way it is represented in the paper's supplement
        # where k is the descendant node of i
        corr = float(
            jnp.log(desc_node1.shape[0] + 1.0) - jnp.log(desc_node2.shape[0] + 1.0)
        )
        return (
            _swap_subtrees_move_same_lineage(tree, node1, node2, key_same_lineage),
            corr,
        )
    else:
        # simple case - swap two nodes that are not in the same lineage
        # Note: correction factor is zero as, move has equal proposal probability
        return _swap_subtrees_move_diff_lineage(tree, node1, node2), 0.0


@dataclasses.dataclass
class MoveProbabilities:
    """Move probabilities. The default values were taken from
    the paragraph **Combining the three MCMC moves** of page 14
    of the SCITE paper supplement.
    """

    prune_and_reattach: float = 0.1
    swap_node_labels: float = 0.65
    swap_subtrees: float = 0.25


def _validate_move_probabilities(move_probabilities: MoveProbabilities, /) -> None:
    """Validates if ``move_probabilities`` are valid.

    Raises:
        ValueError, if the probabilities are wrong
    """
    tup = (
        move_probabilities.prune_and_reattach,
        move_probabilities.swap_node_labels,
        move_probabilities.swap_subtrees,
    )

    if min(tup) <= 0 or max(tup) >= 1:
        raise ValueError(
            f"Probabilities must be in the open interval (0, 1). "
            f"Were: {move_probabilities}."
        )
    if not math.isclose(sum(tup), 1.0):
        raise ValueError(
            f"Probabilities must sum up to one. " f"Are: {move_probabilities}"
        )


def _mcmc_kernel(
    key: random.PRNGKeyArray,
    tree: Tree,
    move_probabilities: MoveProbabilities,
    logprobability_fn: Callable[[Tree], float],
    logprobability: Optional[float] = None,
) -> Tuple[Tree, float]:
    """

    Args:
        key: JAX random key
        tree: the last tree
        move_probabilities: probabilities of making different moves
        logprobability_fn: function taking a tree and returning its log-probability
          (up to the additive (log-)normalization constant).
        logprobability: log-probability of the tree, :math:`\\log p(tree)`.
          If ``None``, it will be calculated using ``logprobability_fn``, what however
          may increase the number of function evaluations.

    Returns:
        new tree sampled
        log-probability of the tree, can be used at the next iteration

    Note:
        - proposal: refers to the proposal tree in this functions naming/comments
        - tree: refers to the current/old tree
        - log_q_diff: is the log ratio or the proposal probabilities
          called 'correction term' here are 0 for all cases but the swap subtrees move
    """
    # Validate whether move probabilities are right
    _validate_move_probabilities(move_probabilities)

    # Calculate log-probability of the current sample, if not provided
    # log p(old tree)
    logprobability = (
        logprobability_fn(tree) if logprobability is None else logprobability
    )

    # Decide which move to use
    key_which, key_move, key_acceptance = random.split(key, 3)
    move_type = random.choice(
        key_which,
        3,
        p=jnp.asarray(
            [
                move_probabilities.prune_and_reattach,
                move_probabilities.swap_node_labels,
                move_probabilities.swap_subtrees,
            ]
        ),
    )

    # Generate the proposal and the correction term:
    # \Delta q = log q(proposal | old tree) - log q(old tree | proposal)
    if move_type == 0:
        proposal, log_q_diff = _prune_and_reattach_proposal(key, tree)
    elif move_type == 1:
        proposal, log_q_diff = _swap_node_labels_proposal(key, tree)
    else:
        proposal, log_q_diff = _swap_subtrees_proposal(key, tree)

    # log p(proposal)
    logprob_proposal = logprobability_fn(proposal)

    # This is the logarithm of the famous Metropolis-Hastings ratio:
    # log A (new proposal | old tree)
    # = log p(new proposal) - log p(old tree)
    # + log q(old tree | new proposal) - log q(new proposal | old tree)
    log_ratio = logprob_proposal - logprobability - log_q_diff
    # We want to have A = min(1, r). For numerical stability, we can do
    # log(A) = min(0, log(r)), and log(r) is above
    acceptance_ratio = jnp.exp(min(0.0, log_ratio))

    u = random.uniform(key_acceptance)
    if u <= acceptance_ratio:
        logger.info("Move Accepted")
        return proposal, logprob_proposal
    else:
        logger.info("Move Rejected")
        return tree, logprobability<|MERGE_RESOLUTION|>--- conflicted
+++ resolved
@@ -14,12 +14,9 @@
 import dataclasses
 import logging
 
-<<<<<<< HEAD
-=======
 
 from pyggdrasil.interface import JAXRandomKey
 
->>>>>>> fc2ad5b7
 from pyggdrasil.tree_inference import (
     Tree,
     get_descendants,
