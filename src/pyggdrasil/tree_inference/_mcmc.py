--- conflicted
+++ resolved
@@ -13,20 +13,12 @@
 import jax.numpy as jnp
 import dataclasses
 import logging
-<<<<<<< HEAD
-=======
-
 
 from pyggdrasil.tree_inference import (
     Tree,
     JAXRandomKey,
     get_descendants,
 )
-
->>>>>>> d7e8f8a8
-
-logger = logging.getLogger(__name__)
-logger.setLevel(logging.DEBUG)
 
 logger = logging.getLogger(__name__)
 logger.setLevel(logging.DEBUG)
@@ -147,22 +139,11 @@
     return _swap_node_labels_move(tree=tree, node1=node1, node2=node2), 0.0
 
 
-<<<<<<< HEAD
-def _swap_subtrees_move(
-    tree: Tree,
-    node1: int,
-    node2: int,
-    same_lineage: bool,
-    key: random.PRNGKeyArray = None,
-) -> Tree:
-    """Swaps subtrees rooted at ``node1``/ ``node i`` and ``node2``/ ``node k``.
-=======
 def _swap_subtrees_move_same_lineage(
     tree: Tree, node1: int, node2: int, key: random.PRNGKeyArray
 ) -> Tree:
     """Swaps subtrees rooted at ``node1``/ ``node i`` and ``node2``/ ``node k``.
      Assumes that node 2/k is a descendant of node 1/i.
->>>>>>> d7e8f8a8
 
     Args:
         tree: original tree from which we will build a new sample
@@ -273,51 +254,7 @@
     # detach subtree 2
     new_adj_mat = new_adj_mat.at[parent2_idx, node2_idx].set(0)
 
-<<<<<<< HEAD
-    if not same_lineage:
-        # attach subtree 1 to parent of node2
-        new_adj_mat = new_adj_mat.at[parent2_idx, node1_idx].set(1)
-        # attach subtree 2 to parent of node1
-        new_adj_mat = new_adj_mat.at[parent1_idx, node2_idx].set(1)
-        # make new tree
-        new_tree = Tree(tree_topology=new_adj_mat, labels=tree.labels)
-
-        logger.debug(
-            "MCMC: Swap subtrees move - swapped subtrees rooted at node %s and node %s",
-            node1,
-            node2,
-        )
-        return new_tree
-
-    # if same lineage
-    else:
-        # attach subtree of k to parent of i -
-        # i.e. attach parent of node i/1 to node k/2
-        new_adj_mat = new_adj_mat.at[parent1_idx, node2_idx].set(1)
-        # get descendants of node k including k itself,
-        # as possible nodes attach node i to
-        descendants = tr._get_descendants(
-            tree.tree_topology, tree.labels, node2, include_parent=True
-        )
-        # sample uniformly from those nodes
-        node3 = random.choice(key, descendants, shape=(1,), replace=False)
-        # get node index of node3
-        node3_idx = jnp.where(tree.labels == node3)[0]
-        # attach node i to that node
-        new_adj_mat = new_adj_mat.at[node3_idx, node1_idx].set(1)
-        # make new tree
-        new_tree = Tree(tree_topology=new_adj_mat, labels=tree.labels)
-
-        logger.debug(
-            "MCMC: Swap subtrees move - nested swap of"
-            " subtrees rooted at node %s and node %s",
-            node1,
-            node2,
-        )
-        return new_tree
-=======
     return new_adj_mat, parent1_idx, parent2_idx, node1_idx, node2_idx
->>>>>>> d7e8f8a8
 
 
 def _swap_subtrees_proposal(key: JAXRandomKey, tree: Tree) -> Tuple[Tree, float]:
@@ -339,20 +276,12 @@
         key_node_choice, tree.labels[:-1], shape=(2,), replace=False
     )
     # are they in the same lineage? - is this a nested subtree move?
-<<<<<<< HEAD
-    desc_node1 = tr._get_descendants(tree.tree_topology, tree.labels, node1)
-    desc_node2 = tr._get_descendants(tree.tree_topology, tree.labels, node2)
-    same_lineage = False
-    if node2 in desc_node1 or node1 in desc_node2:
-        same_lineage = True
-=======
     desc_node1 = get_descendants(tree.tree_topology, tree.labels, node1)
     desc_node2 = get_descendants(tree.tree_topology, tree.labels, node2)
     # same lineage if node 2 is descendant, i.e. node k or reverse
     same_lineage = node2 in desc_node1 or node1 in desc_node2
 
     if same_lineage:
->>>>>>> d7e8f8a8
         logger.debug("MCMC: Swap subtrees move - nodes of same lineage ")
         if node1 in desc_node2:
             # swap, to make node 2 the descendant
@@ -360,17 +289,7 @@
             node1, node2 = node2, node1
             logger.debug("MCMC: Swap subtrees move - swapping nodes")
 
-<<<<<<< HEAD
-    # new tree
-    # simple case - swap two nodes that are not in the same lineage
-    if not same_lineage:
-        # Note: correction factor is zero as, move as equal proposal probability
-        return _swap_subtrees_move(tree, node1, node2, same_lineage), 0.0
-        # nodes are in same lineage - avoid cycles
-    else:  # node 2 is descendant, i.e. node k
-=======
         # new tree
->>>>>>> d7e8f8a8
         # \Delta q = log q(new|old) - log q(old|new) = log [d(i)+1] - log [d(k)+1]
         # Note: inverse of the way it is represented in the paper's supplement
         # where k is the descendant node of i
@@ -378,11 +297,6 @@
             jnp.log(desc_node1.shape[0] + 1.0) - jnp.log(desc_node2.shape[0] + 1.0)
         )
         return (
-<<<<<<< HEAD
-            _swap_subtrees_move(tree, node1, node2, same_lineage, key_same_lineage),
-            corr,
-        )
-=======
             _swap_subtrees_move_same_lineage(tree, node1, node2, key_same_lineage),
             corr,
         )
@@ -390,7 +304,6 @@
         # simple case - swap two nodes that are not in the same lineage
         # Note: correction factor is zero as, move has equal proposal probability
         return _swap_subtrees_move_diff_lineage(tree, node1, node2), 0.0
->>>>>>> d7e8f8a8
 
 
 @dataclasses.dataclass
