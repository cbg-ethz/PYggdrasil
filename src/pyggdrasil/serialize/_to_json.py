--- conflicted
+++ resolved
@@ -139,28 +139,16 @@
         json.dump(tree_node, f, cls=JnpEncoder)
 
 
-<<<<<<< HEAD
-def read_tree_node(fullpath: Path):
-    """Reads Json file to Tree object from disk.
-
-    Args:
-        fullpath: directory to save tree to
-=======
+
 def read_tree_node(fp: Path) -> TreeNode:
     """Reads Json file to Tree object from disk.
 
     Args:
         fp: directory to save tree to
->>>>>>> 2833290d
-    Returns:
-        None
-    """
-
-<<<<<<< HEAD
-    with open(fullpath, "r") as f:
-=======
+
+    """
+    
     with open(fp, "r") as f:
->>>>>>> 2833290d
         tree_node = json.load(f)
 
     return deserialize_tree_from_dict(tree_node, deserialize_data=lambda x: x)
