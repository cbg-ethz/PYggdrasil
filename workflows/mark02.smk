"""Experiment mark02

 Investigate convergence of SCITE MCMC chains,
 given different initial points with tree
 distances"""


# imports
import matplotlib.pyplot as plt

from pathlib import Path

import pyggdrasil as yg

from pyggdrasil.tree_inference import CellSimulationId, TreeType, TreeId, McmcConfig

#####################
# Environment variables
#DATADIR = "../data.nosync"
DATADIR = "/cluster/work/bewi/members/gkoehn/data"

#####################
experiment="mark02"

# Metrics: Distances / Similarity Measure to use
metrics = ["AD", "DL"]  # also MP3 <-- configure distances here

#####################
# Error Parameters
# used for both cell simulation and MCMC inference

# Errors <--- set the error rates here
selected_error_cond = ['IDEAL', 'TYPICAL', 'LARGE']
all_error_cond = {
        member.name: member.value.dict()
        for member in yg.tree_inference.ErrorCombinations
}
errors = {
    name: all_error_cond[name]
    for name in selected_error_cond
}

rate_na = 0.0 # <-- configure NA rate here

#####################
#####################
# Cell Simulation Parameters

n_mutations = [5, 10, 30, 50] # <-- configure number of mutations here
n_cells = [200, 1000, 5000] # <-- configure number of cells here

# Homozygous mutations
observe_homozygous = False # <-- configure whether to observe homozygous mutations here

# cell attachment strategy
cell_attachment_strategy = yg.tree_inference.CellAttachmentStrategy.UNIFORM_EXCLUDE_ROOT # <-- configure cell attachment strategy here

# cell simulation seed
CS_seed = 42 # <-- configure cell simulation seed here

#####################
# True Tree Parameters
tree_types = ["r"] # <-- configure tree type here ["r","s","d"]
tree_seeds = [42, 34] # <-- configure tree seed here

#####################
#####################
# MCMC Parameters

# define 4 initial points, different chains
# given each error rate, true tree, no of cells and mutations
initial_points = [ # (mcmc_seed, init_tree_type, init_tree_seed)
    (42, 'r', 45),
    (12, 'r', 20),
    (34, 'r', 31),
    (79, 'r', 89),
]

# MCMC config
n_samples = 10000 # <-- configure number of samples here

# Burnin
n_burnin = 5000 # <-- configure burnin here

#####################
#####################


def make_all_mark02():
    """Make all final output file names."""

    #f"{DATADIR}/{experiment}/plots/{McmcConfig}/{CellSimulationId}/"

    # "AD_hist.svg" and "MP3_hist.svg"

    filepaths = []
    filepath = f'{DATADIR}/{experiment}/plots/'
    # add +1 to n_mutation to account for the root mutation
    n_nodes = [n_mutation + 1 for n_mutation in n_mutations]

    # make true tree ids for cell simulation
    tree_id_ls = []
    for tree_type in tree_types:
        for tree_seed in tree_seeds:
            for n_node in n_nodes:
                tree_id_ls.append(TreeId(tree_type=TreeType(tree_type),n_nodes=n_node,seed=tree_seed))


    # make cell simulation ids
    #cell_simulation_id_ls = []
    for true_tree_id in tree_id_ls:
        for n_cell in n_cells:
                for error_name, error in errors.items():
                    #cell_simulation_id_ls.append(
                    cs = CellSimulationId(
                            seed=CS_seed,
                            tree_id=true_tree_id,
                            n_cells=n_cell,
                            fpr=error["fpr"],
                            fnr=error["fnr"],
                            na_rate=rate_na,
                            observe_homozygous = observe_homozygous,
                            strategy=cell_attachment_strategy
                        )
                    #)

                    mc = McmcConfig(
                        n_samples=n_samples,
                        fpr=error["fpr"],
                        fnr=error["fnr"]
                    ).id()

                    for each_metric in metrics:
                        filepaths.append(
                            filepath + mc + "/" + str(cs) + "/" + str(true_tree_id) + "/" + each_metric + ".svg"
                        )

    # make combined AD_DL convergence paths
    #../data.nosync/mark02/plots/MC_0.1_0.1_2000_0_1-MPC_0.1_0.65_0.25/CS_42-T_r_10_34-1000_0.1_0.1_0.0_f_UXR/T_r_10_34/AD_DL/rhat4-MCMCseeds_s42_s34_s12_s79-iTrees_iT_r_10_31_iT_r_10_32_iT_r_10_12_iT_r_10_89/rhat.svg
    # make cell simulation ids
    #cell_simulation_id_ls = []
    for true_tree_id in tree_id_ls:
        for n_cell in n_cells:
                for error_name, error in errors.items():
                    #cell_simulation_id_ls.append(
                    cs = CellSimulationId(
                            seed=CS_seed,
                            tree_id=true_tree_id,
                            n_cells=n_cell,
                            fpr=error["fpr"],
                            fnr=error["fnr"],
                            na_rate=rate_na,
                            observe_homozygous = observe_homozygous,
                            strategy=cell_attachment_strategy
                        )
                    #)

                    mc = McmcConfig(
                        n_samples=n_samples,
                        fpr=error["fpr"],
                        fnr=error["fnr"]
                    ).id()

                    mcmc_seeds = [point[0] for point in initial_points]
                    nodes = true_tree_id.n_nodes
                    init_trees_ids = []
                    for point in initial_points:
                        init_tree_type = point[1]
                        init_tree_seed = point[2]
                        init_tree_id = TreeId(TreeType(init_tree_type), nodes, init_tree_seed)
                        init_trees_ids.append(init_tree_id)


                    # make combined AD_DL convergence paths
                    filepaths.append(
                        filepath + mc + "/" + str(cs) + "/" + str(true_tree_id) + "/AD_DL/rhat4-MCMCseeds_s" + str(mcmc_seeds[0]) +"_s"+ str(mcmc_seeds[1]) +"_s"+ str(mcmc_seeds[2]) +"_s"+ str(mcmc_seeds[3]) +"-iTrees_i"+str(init_trees_ids[0])+"_i"+ str(init_trees_ids[1])+"_i"+ str(init_trees_ids[2]) + "_i"+ str(init_trees_ids[3]) + "/rhat.svg"
                    )
                    filepaths.append(
                        filepath + mc + "/" + str(cs) + "/" + str(true_tree_id) + "/AD/rhat4-MCMCseeds_s" + str(
                            mcmc_seeds[0]) + "_s" + str(mcmc_seeds[1]) + "_s" + str(mcmc_seeds[2]) + "_s" + str(
                            mcmc_seeds[3]) + "-iTrees_i" + str(init_trees_ids[0]) + "_i" + str(
                            init_trees_ids[1]) + "_i" + str(init_trees_ids[2]) + "_i" + str(init_trees_ids[3]) + "/rhat.svg"
                    )
                    filepaths.append(
                        filepath + mc + "/" + str(cs) + "/" + str(true_tree_id) + "/DL/rhat4-MCMCseeds_s" + str(
                            mcmc_seeds[0]) + "_s" + str(mcmc_seeds[1]) + "_s" + str(mcmc_seeds[2]) + "_s" + str(
                            mcmc_seeds[3]) + "-iTrees_i" + str(init_trees_ids[0]) + "_i" + str(
                            init_trees_ids[1]) + "_i" + str(init_trees_ids[2]) + "_i" + str(init_trees_ids[3]) + "/rhat.svg"
                    )
                    print(filepaths[-1])

    return filepaths


rule mark02:
    """Make multiple chain histograms
    
    Output:
        Histograms for each metric, for each MCMC config, for each cell simulation, for each true tree, combining
        multiple chains of different starting points.
        
        The histograms are saved in the following directory structure:
        
        '{DATADIR}/mark02/plots/{mcmc_config_id}/{mutation_data_id}/'
                                   'T_{base_tree_type}_{n_nodes,}_{base_tree_seed}/{metric}.svg',
                                   
        where:
            - mcmc_config_id: the id of the MCMC config
                - as MC_{mcmc_fpr}_{mcmc_fnr}_{mcmc_n_samples}_{burn_in}_{thinning}-{move_prob_config_id}
                where
                    - mcmc_fpr: the false positive rate of the MCMC config
                    - mcmc_fnr: the false negative rate of the MCMC config
                    - mcmc_n_samples: the number of samples of the MCMC config
                    - burn_in: the number of burnin samples of the MCMC config
                    - thinning: the thinning of the MCMC config
                    - move_prob_config_id: the id of the move probability config
                        - as MPC_{prune_and_reattach}_{swap_node_labels}_{swap_subtrees}
                        where
                            - prune_and_reattach: the probability of the prune and reattach move
                            - swap_node_labels: the probability of the swap node labels move
                            - swap_subtrees: the probability of the swap subtrees move
            - mutation_data_id: the id of the cell simulation
                - as CS_{CS_seed}-{true_tree_id}-{n_cells}_{CS_fpr}_{CS_fnr}_{CS_na}_{observe_homozygous}_{cell_attachment_strategy}
                where
                    - CS_seed: the seed of the cell simulation
                    - true_tree_id: the id of the true tree
                        - as T_{base_tree_type}_{n_nodes}_{base_tree_seed}
                        where
                            - base_tree_type: the type of the true tree
                            - n_nodes: the number of nodes in the true tree
                            - base_tree_seed: the seed of the true tree
                    - n_cells: the number of cells in the cell simulation
                    - CS_fpr: the false positive rate of the cell simulation
                    - CS_fnr: the false negative rate of the cell simulation
                    - CS_na: the NA rate of the cell simulation
                    - observe_homozygous: whether to observe homozygous mutations in the cell simulation
                    - cell_attachment_strategy: the cell attachment strategy of the cell simulation
            - base_tree_type: the type of the true tree
            - n_nodes: the number of nodes in the true tree
            - base_tree_seed: the seed of the true tree
            - metric: the metric used to calculate the distance / log probability
    
    """
    input:
        make_all_mark02()


rule combined_chain_histogram:
    """Make combined chain histogram for a given metric
    
    Takes the output of analyze_metric rule as input, i.e. the distances for a given metric
    and combines them into a single histogram, with different colors for each chain.
    Up to 6 different chains are colored uniquely.
    
    Requires `n_burnin` to be set. The first `n_burnin` samples are discarded.
    """
    input:
        # calls analyze_metric rule
        all_chain_metrics = ['{DATADIR}/mark02/analysis/MCMC_' + str(mcmc_seed) + '-{mutation_data_id}-iT_'
                             + str(init_tree_type)+ '_{n_nodes,\d+}_' + str(init_tree_seed) +
                             '-{mcmc_config_id}/T_{base_tree_type}_{n_nodes,\d+}_{base_tree_seed,\d+}/{metric}.json'
                             for mcmc_seed, init_tree_type, init_tree_seed in initial_points]

    output:
        combined_chain_histogram = '{DATADIR}/mark02/plots/{mcmc_config_id}/{mutation_data_id}/'
                                   'T_{base_tree_type}_{n_nodes,\d+}_{base_tree_seed,\d+}/{metric}.svg',

    run:
        # load the data
        # for each metric/chain, load the json file
        distances_chains = []

        for each_chain_metric in input.all_chain_metrics:
            # load the distances
            _ , distances = yg.serialize.read_metric_result(Path(each_chain_metric))
            # discard the n_burnin samples from the beginning
            distances = distances[n_burnin:]
            # append to the list
            distances_chains.append(distances)

        # Create a figure and axis
        fig, ax = plt.subplots()

        # Define the list of colors to repeat
        colors = ['red', 'green', 'blue', 'orange', 'purple', 'cyan']

        # Generate labels for sub-histograms
        labels = [f'MCMC {i + 1}' for i in range(len(distances_chains))]

        # Iterate over each sublist of distances
        for i, sublist in enumerate(distances_chains):
            # Calculate the index of the color in the predefined list
            color_index = i % len(colors)

            # ensure that the sublist is a list of floats
            sublist = [float(x) for x in sublist]

            # Create histogram for the sublist with the color and label
<<<<<<< HEAD
            ax.hist(sublist,bins=100, range = (0,1),alpha=0.5,color=colors[color_index],label=labels[i])
=======
            ax.hist(sublist, bins='auto', range = (0,1),alpha=0.5,color=colors[color_index],label=labels[i])
>>>>>>> 5dbf40c0

        # Set labels and title
        ax.set_xlabel(f"Similarity: {wildcards.metric}")
        ax.set_ylabel('Frequency')

        # Add a legend
        ax.legend(bbox_to_anchor = (1.04, 0.5), loc = "center left", borderaxespad = 0)

        # save the histogram
        fig.savefig(Path(output.combined_chain_histogram), bbox_inches="tight")



rule mark02_long:
    """To validate the results of mark02, run it for a long time
      100000 i.e. 10x longer than the default
      
      Conditions: 
        - mutations: 50
        - cells: 200, 1000
        - distance: MP3
        - noise: typical      
      """
    input:
        "../data/mark02/plots/MC_1e-06_0.1_100000_0_1-MPC_0.1_0.65_0.25/CS_42-T_r_6_42-200_1e-06_0.1_0.0_f_UXR/T_r_6_42/MP3.svg",
        "../data/mark02/plots/MC_1e-06_0.1_100000_0_1-MPC_0.1_0.65_0.25/CS_42-T_r_6_42-1000_1e-06_0.1_0.0_f_UXR/T_r_6_42/MP3.svg",
        "../data/mark02/plots/MC_1e-06_0.1_100000_0_1-MPC_0.1_0.65_0.25/CS_42-T_r_31_42-1000_1e-06_0.1_0.0_f_UXR/T_r_31_42/MP3.svg",
<|MERGE_RESOLUTION|>--- conflicted
+++ resolved
@@ -61,7 +61,7 @@
 #####################
 # True Tree Parameters
 tree_types = ["r"] # <-- configure tree type here ["r","s","d"]
-tree_seeds = [42, 34] # <-- configure tree seed here
+tree_seeds = [42]#, 34] # <-- configure tree seed here
 
 #####################
 #####################
@@ -296,11 +296,7 @@
             sublist = [float(x) for x in sublist]
 
             # Create histogram for the sublist with the color and label
-<<<<<<< HEAD
             ax.hist(sublist,bins=100, range = (0,1),alpha=0.5,color=colors[color_index],label=labels[i])
-=======
-            ax.hist(sublist, bins='auto', range = (0,1),alpha=0.5,color=colors[color_index],label=labels[i])
->>>>>>> 5dbf40c0
 
         # Set labels and title
         ax.set_xlabel(f"Similarity: {wildcards.metric}")
