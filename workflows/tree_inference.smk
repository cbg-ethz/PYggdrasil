--- conflicted
+++ resolved
@@ -63,7 +63,6 @@
         tree_type="(r|d)",
     output:
         tree="{DATADIR}/{experiment}/trees/T_{tree_type}_{n_nodes,\d+}_{tree_seed,\d+}.json",
-<<<<<<< HEAD
     run:
         make_tree(
             n_nodes_str=wildcards.n_nodes,
@@ -71,16 +70,6 @@
             tree_seed_str=wildcards.tree_seed,
             fullpath_str=output.tree,
         )
-=======
-    shell:
-        """
-        python {input.script} \
-            --out_dir {wildcards.DATADIR}/{wildcards.experiment}/trees \
-            --seed {wildcards.tree_seed} \
-            --n_nodes {wildcards.n_nodes} \
-            --tree_type {wildcards.tree_type}
-        """
->>>>>>> 0225a13f
 
 
 rule make_star_tree:
@@ -89,22 +78,12 @@
         script=REPODIR + "/scripts/make_tree.py",
     output:
         tree="{DATADIR}/{experiment}/trees/T_s_{n_nodes,\d+}.json",
-<<<<<<< HEAD
     run:
         make_tree(
             n_nodes_str=wildcards.n_nodes,
             tree_type_str="s",
             fullpath_str=output.tree,
         )
-=======
-    shell:
-        """
-        python {input.script} \
-            --out_dir {wildcards.DATADIR}/{wildcards.experiment}/trees \
-            --n_nodes {wildcards.n_nodes} \
-            --tree_type s
-        """
->>>>>>> 0225a13f
 
 
 rule gen_cell_simulation:
