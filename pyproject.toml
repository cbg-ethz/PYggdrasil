--- conflicted
+++ resolved
@@ -13,13 +13,10 @@
 jaxlib = "^0.4.4"
 numpy = "^1.23.0"
 typing-extensions = "^4.5.0"
-<<<<<<< HEAD
 llvmlite = "^0.39.1"
 scphylo-tools = {git = "https://github.com/pawel-czyz/scphylo-tools.git"}
-=======
 pydot = "^1.4.2"
 matplotlib = "^3.7.1"
->>>>>>> 6ccc74f0
 
 
 [tool.poetry.group.dev.dependencies]
